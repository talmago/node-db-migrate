const _ = require("lodash");
const Promise = require("bluebird");
const fs = Promise.promisifyAll(require("fs"));
const path = require("path");
const util = require("util");
const url = require("url");
<<<<<<< HEAD
=======
const logging = require("./logging");
const logger = logging.getLogger("Util");
>>>>>>> 1712e72f


/**
 * Get file extension.
 *
 * Examples
 * ----------
 * getFileExtension("hello.world") => ".world"
 * getFileExtension("hello.JSON") => ".json"
 *
 * @param filename: String
 * @returns: String
 */
function getFileExtension(filename) {
    return path.extname(filename).toLowerCase();
}


/**
 * Parse version.
 *
 * A version must have the following structure:
 * - One or more numeric parts.
 * - Separated by a dot (.) or an underscore (_).
 * - Underscores are replaced by dots at runtime.
 * - Leading zeroes are ignored in each part.
 *
 * Examples
 * ---------
 * parseVersion("1")    ---> "1"
 * parseVersion("001")  ---> "1"
 * parseVersion("5.2")  ---> "5.2"
 * parseVersion("5_2")  ---> "5.2"
 * parseVersion("1.2.3.4.5.6.7.8.9") --> "1.2.3.4.5.6.7.8.9"
 *
 * @param version: String.
 * @returns String.
 */

function parseVersion(version) {

    if (!version || !_.isString(version)) {
        throw new Error(`Bad version: ${version}`);
    }

    if (version[0].toLowerCase() == "v") {
        version = version.slice(1);
    }

    version = version.replace(/_/g, ".");

    if (/^\d?([\d.]+)?\d$/.test(version) == false) {
        throw new Error(
            `Invalid version, probably a non-numeric format or starting with a dot (.) instead of a digit or a letter: ${version}`
        );
    }

    version = _.map(version.split("."), n => parseInt(n)).join(".");

    return version;
}

/**
 * Compare version.
 *
 * For example,
 * compareVersion("0.1", "0.1.1") = 1
 *
 * @param v1: String, 1st version for comparison.
 * @param v2: String, 2nd version for comparison.
 * @returns {number}. If v1 is less than v2, -1. If v1 is greater than v2, 1. Otherwise, 0.
 */

function compareVersion(v1, v2) {

    let v1parts, v2parts, v1i, v2i;

    if (v1) {
        v1parts = v1.split(".");
    } else {
        if (v2) {
            return -1;  // v1 is missing. Treat v2 as larger.
        } else {
            return 0;   // Both are undefined.
        }
    }

    if (v2) {
        v2parts = v2.split(".");
    } else {
        return 1; // v2 is missing. Treat v1 as larger.
    }

    // Force equal length on both arrays:
    while (_.size(v1parts) != _.size(v2parts)) {
        if (_.size(v1parts) > _.size(v2parts)) {
            v2parts.push(0);
        } else { // (_.size(v1parts) < _.size(v2parts)
            v1parts.push(0);
        }
    }

    // Assuming equal length:
    for (let i = 0; i < v1parts.length; ++i) {
        v1i = +v1parts[i];
        v2i = +v2parts[i];

        if (v1i < v2i) { //v2 part is larger.
            return -1;
        } else if (v1i > v2i) { //v1 part is larger.
            return 1;
        } // Else equal
    }

    return 0;
}

/**
 * Parse file name to extract details about the migration, such as its version and description.
 *
 * Examples
 * ------------

 parseScriptName("V01_1__My_Migration_Script.sql") -->

 {
    "script": 'V01_1__My_Migration_Script.sql',
    "path": '/path/to/lib/V01_1__My_Migration_Script.sql',
    "type": 'sql',
    "version": '1.1',
    "description": 'My Migration Script'
 }

 * @param migrationScript: String.
 * @returns: Object, see the example above.
 */

function parseFilename(migrationScript) {

    let raw, pos, basename, extension, version, description;

    basename = path.basename(migrationScript);
    extension = getFileExtension(basename);

    if ([".sql", ".js"].indexOf(extension) < 0) {
        throw new Error(
            `Invalid migration script type, file extension was expected to be .sql / .js but got: ${extension}`
        );
    }

    pos = basename.indexOf("__");
    if (pos < 0) {
        raw = basename;
        description = "";
    } else {
        raw = basename.substr(0, pos);
        description = basename.substring(pos + 2, basename.length - extension.length);
    }

    version = parseVersion(raw);
    description = description.replace(/_/g, " ");

    return {
        "script": basename,
        "path": path.resolve(migrationScript),
        "type": extension == ".js" ? "Node.js" : "SQL",
        "version": version,
        "description": description
    };
}

/**
 * Discover migration scripts.
 *
 *
 * @param directory: String, path to a directory.
 *                       `discover` will raise an error under the following circumstances:
 *                          - `discoveryPath` does not exist.
 *                          - `discoveryPath` is not a directory.
 *                          - `discoveryPath` has no privileges;
 *
 * @param targetVersion: Optional. If `targetVersion` was passed, the result
 *                       will include only migration scripts with version = `targetVersion`.
 *
 * @param baseVersion: Optional. If `baseVersion` was passed, the result
 *                     will include only migration scripts with version > `baseVersion`.
 *
 * @param baseVersionObjects: Optional.
 *
 * @param logger: custom logger.
 *
 * @results: Array, sorted by version, each element will contain details regarding the migration script.
 */

function discovery({directory, targetVersion, baseVersion, baseVersionObjects, logger}) {

    if (!_.isString(directory)) {
        throw new Error("`directory` argument must be a string");
    }

    if (targetVersion) {
        targetVersion = parseVersion(targetVersion);
    }

    if (baseVersion) {
        baseVersion = parseVersion(baseVersion);
    }

    if (baseVersionObjects && !_.isArray(baseVersionObjects)) {
        throw new Error("`baseVersionObjects` argument must be an array");
    }

    return fs.lstatAsync(directory)
        .then(stats => stats.isDirectory() ?
            fs.readdirAsync(directory) :
            Promise.reject(`${directory} is not a directory.`))
        .map(script => {

            let migration, version, object;

            try {
                migration = parseFilename(path.resolve(directory, script));
            } catch(e) {
                if (logger.isLevelEnabled("DEBUG")) {
                    logger.error(e.message);
                }
                return;
            }

            version = _.get(migration, "version", "");
            object = _.get(migration, "script");

            if (targetVersion && compareVersion(version, targetVersion) == 1) {
                logger.info(util.format(
                    "Version (%s) is greater then target version " +
                    "(%s) and will be ignored.", version, targetVersion)
                );
            }

            else if (baseVersion && compareVersion(baseVersion, version) == 1) {
                logger.info(util.format(
                    "Version (%s) is lower then base version " +
                    "(%s) and will be ignored.", version, baseVersion)
                );
            }

            else if (baseVersion && compareVersion(baseVersion, version) == 0 && baseVersionObjects && baseVersionObjects.indexOf(object) > -1) {
                logger.info(util.format(
                    "Object %s/%s already exists " +
                    "and will be ignored.", version, object)
                );
            }

            else {
                return migration;
            }

        })
        .then(migrations => _.chain(migrations)
            .compact()
            .groupBy("version")
            .thru(versions => {
                const ver = _.keys(versions);
                ver.sort(compareVersion);
                return _.map(ver, key => versions[key]);
            })
            .values()
            .value())
        .catch(e => {
            throw new Error(
                `Discovery path (${directory}) is either not a directory,\ndoes not exist or has insufficient privileges.${e.message}, errno: ${e.errno}, code: ${e.code}`
            );
        });
}

/**
 * Knex Client installation (http://knexjs.org/#Installation-client)
 * As Knex provides the SQL transport for the schema management, this function
 * simply call knex's constructor with some extra validations and manipulations.
 * @param client: String, SQL flavor ["mysql","sqlite3","pg","mariasql","strong-oracle","oracle"].
 * @param connectionStringOrConfig: String/Object, connection string or config object.
 *        Either a key-value object (key-value) or a URL formatted connection string.
 * @returns: {Knex}.
 */
function getTransport(client, connectionStringOrConfig, database) {

    let transport, asUrl;

    if (typeof client != "string") {
        throw new Error(
            `expected second argument to be a string but got \`${typeof(schema)}\` instead.`
        );
    }

    if (!_.isObject(connectionStringOrConfig) && !_.isString(connectionStringOrConfig)) {
        throw new Error(
            `expected third argument to be an object or a string, but got \`${typeof connectionStringOrConfig}\` instead. aborting.`
        );
    }

    if (client == "mysql") {

        if (_.isString(connectionStringOrConfig)) {

            try {
                asUrl = url.parse(connectionStringOrConfig);
            } catch(e) {
                throw new Error(`Could not parse connection string: ${connectionStringOrConfig}`);
            }

            // Knex won't stand a connection string with empty pathname
            if (!asUrl.pathname) {
                asUrl.pathname = "/";
            }

            // Knex won't stand a password-less connection string
            if (asUrl.auth && asUrl.auth.indexOf(":") < 0) {
                asUrl.auth += ":";
            }

            // Init query object if not exists
            if (!asUrl.query) {
                asUrl.query = {};
            }

            // Set `multipleStatements` to true
            asUrl.query["multipleStatements"] = "true";

            // Set `database`
            asUrl.query["database"] = database;

            // re-build the connection string with the modifications
            connectionStringOrConfig = url.format(asUrl);

        } else {
            // Set `multipleStatements` to true
            connectionStringOrConfig["multipleStatements"] = true;
            // Set `database`
            connectionStringOrConfig["database"] = database;
        }
    }
<<<<<<< HEAD

=======
    
>>>>>>> 1712e72f
    /* eslint-disable */
    else if (client == "pg") {

    }

    else if (client == "mariasql") {

    }
    /* eslint-enable */

    else {
        throw new Error(`Client not supported: ${client}`);
    }

    try {
        transport = require("knex")({
            client,
            connection: connectionStringOrConfig
        });
    } catch(e) {
        throw new Error(`Could not load transport:${e}`);
    }

    return transport;
}

module.exports = {
    getTransport,
    parseVersion,
    discovery
};<|MERGE_RESOLUTION|>--- conflicted
+++ resolved
@@ -4,12 +4,6 @@
 const path = require("path");
 const util = require("util");
 const url = require("url");
-<<<<<<< HEAD
-=======
-const logging = require("./logging");
-const logger = logging.getLogger("Util");
->>>>>>> 1712e72f
-
 
 /**
  * Get file extension.
@@ -350,11 +344,6 @@
             connectionStringOrConfig["database"] = database;
         }
     }
-<<<<<<< HEAD
-
-=======
-    
->>>>>>> 1712e72f
     /* eslint-disable */
     else if (client == "pg") {
 
